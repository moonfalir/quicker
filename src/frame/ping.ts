import { BaseFrame, FrameType } from "./base.frame";


export class PingFrame extends BaseFrame {

<<<<<<< HEAD
    public constructor() {
        super(FrameType.PING);
=======

    public constructor(type: FrameType, length: number, data: Buffer) {
        super(type, true);
        this.length = length;
        this.data = data;
>>>>>>> 4343e3df
    }

    public toBuffer(): Buffer {
        var buffer = Buffer.alloc(25);
        buffer.writeUInt8(this.getType(), 0);
        return buffer;
    }
}<|MERGE_RESOLUTION|>--- conflicted
+++ resolved
@@ -3,16 +3,8 @@
 
 export class PingFrame extends BaseFrame {
 
-<<<<<<< HEAD
     public constructor() {
-        super(FrameType.PING);
-=======
-
-    public constructor(type: FrameType, length: number, data: Buffer) {
-        super(type, true);
-        this.length = length;
-        this.data = data;
->>>>>>> 4343e3df
+        super(FrameType.PING, true);
     }
 
     public toBuffer(): Buffer {
