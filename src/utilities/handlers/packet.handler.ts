import { FrameHandler } from './frame.handler';
import { Version, ConnectionID } from '../../packet/header/header.properties';
import { PacketLogging } from '../logging/packet.logging';
import { BaseEncryptedPacket } from '../../packet/base.encrypted.packet';
import { TransportParameterType } from '../../crypto/transport.parameters';
import { BaseFrame } from '../../frame/base.frame';
import { Connection } from '../../quicker/connection';
import { BasePacket, PacketType } from '../../packet/base.packet';
import { HandshakePacket } from '../../packet/packet/handshake';
import { EndpointType } from '../../types/endpoint.type';
import { StreamFrame } from '../../frame/stream';
import { PacketFactory } from '../factories/packet.factory';
import { Stream } from '../../quicker/stream';
import { Bignum } from '../../types/bignum';
import { ClientInitialPacket } from '../../packet/packet/client.initial';
import { HandshakeState } from '../../crypto/qtls';
import { ShortHeaderPacket } from '../../packet/packet/short.header.packet';
import { VersionNegotiationPacket } from '../../packet/packet/version.negotiation';
import { LongHeader } from '../../packet/header/long.header';
import { Constants } from '../constants';
import { HeaderType } from '../../packet/header/base.header';
import { VersionValidation } from '../validation/version.validation';
import { QuicError } from '../errors/connection.error';
import { ConnectionErrorCodes } from '../errors/quic.codes';
import { Protected0RTTPacket } from '../../packet/packet/protected.0rtt';
import { Time, TimeFormat } from '../../types/time';
import { QuickerError } from '../errors/quicker.error';
import { QuickerErrorCodes } from '../errors/quicker.codes';

export class PacketHandler {

    private frameHandler: FrameHandler;

    public constructor() {
        this.frameHandler = new FrameHandler();
    }

    public handle(connection: Connection, packet: BasePacket, receivedTime: Time) {
        PacketLogging.getInstance().logIncomingPacket(connection, packet);
        this.onPacketReceived(connection, packet, receivedTime);
        
        switch (packet.getPacketType()) {
            case PacketType.VersionNegotiation:
                var versionNegotiationPacket: VersionNegotiationPacket = <VersionNegotiationPacket>packet;
                this.handleVersionNegotiationPacket(connection, versionNegotiationPacket);
                break;
            case PacketType.Initial:
                var clientInitialPacket: ClientInitialPacket = <ClientInitialPacket>packet;
                this.handleInitialPacket(connection, clientInitialPacket);
                break;
            case PacketType.Handshake:
                var handshakePacket: HandshakePacket = <HandshakePacket>packet;
                this.handleHandshakePacket(connection, handshakePacket);
                break;
            case PacketType.Protected0RTT:
                var protected0RTTPacket: Protected0RTTPacket = <Protected0RTTPacket>packet;
                this.handleProtected0RTTPacket(connection, protected0RTTPacket);
                break;
            case PacketType.Protected1RTT:
                var shortHeaderPacket: ShortHeaderPacket = <ShortHeaderPacket>packet;
                this.handleProtected1RTTPacket(connection, shortHeaderPacket);
        }
        
        connection.sendPackets();
    }

    private handleVersionNegotiationPacket(connection: Connection, versionNegotiationPacket: VersionNegotiationPacket): void {
        var longHeader = <LongHeader>versionNegotiationPacket.getHeader();
        var connectionId = longHeader.getSrcConnectionID();
        var connectionId = longHeader.getDestConnectionID();
        if (connection.getInitialDestConnectionID().getConnectionID().compare(longHeader.getSrcConnectionID().getConnectionID()) !== 0 ||
                connection.getSrcConnectionID().getConnectionID().compare(longHeader.getDestConnectionID().getConnectionID()) !== 0) {
            return;
        }
        var negotiatedVersion = undefined;
        versionNegotiationPacket.getVersions().forEach((version: Version) => {
            var index = Constants.SUPPORTED_VERSIONS.indexOf(version.toString());
            if (index > -1) {
                negotiatedVersion = version;
                return;
            }
        });
        if (negotiatedVersion === undefined) {
            throw new QuicError(ConnectionErrorCodes.VERSION_NEGOTIATION_ERROR);
        }
        connection.resetConnectionState();
        connection.setVersion(negotiatedVersion);
        connection.startConnection();
    }

    private handleInitialPacket(connection: Connection, clientInitialPacket: ClientInitialPacket): void {
<<<<<<< HEAD
        if (clientInitialPacket.getFrameSizes() < Constants.CLIENT_INITIAL_MIN_FRAME_SIZE) {
=======
        var connectionID = clientInitialPacket.getHeader().getConnectionID();
        if (clientInitialPacket.getSize() < Constants.CLIENT_INITIAL_MIN_SIZE) {
>>>>>>> 710d5d21
            throw new QuicError(ConnectionErrorCodes.PROTOCOL_VIOLATION);
        }
        this.handleFrames(connection, clientInitialPacket);
    }

    private handleHandshakePacket(connection: Connection, handshakePacket: HandshakePacket): void {
        var longHeader = <LongHeader>handshakePacket.getHeader();
        var connectionID = longHeader.getSrcConnectionID();
        if (connection.getEndpointType() === EndpointType.Client) {
            if (connection.getDestConnectionID() === undefined) {
                connection.setDestConnectionID(connectionID);
            } else if (connection.getDestConnectionID().getConnectionID().compare(connectionID.getConnectionID()) !== 0){
                throw new QuickerError(QuickerErrorCodes.IGNORE_PACKET_ERROR);
            }
        }
        this.handleFrames(connection, handshakePacket);
    }

    private handleProtected0RTTPacket(connection: Connection, protected0RTTPacket: Protected0RTTPacket): any {
        this.handleFrames(connection, protected0RTTPacket);
    }

    private handleProtected1RTTPacket(connection: Connection, shortHeaderPacket: ShortHeaderPacket) {
        this.handleFrames(connection, shortHeaderPacket);
    }

    private handleFrames(connection: Connection, packet: BaseEncryptedPacket) {
        packet.getFrames().forEach((baseFrame: BaseFrame) => {
            this.frameHandler.handle(connection, baseFrame);
        });
    }

    private onPacketReceived(connection: Connection, packet: BasePacket, receivedTime: Time): void {
        connection.getAckHandler().onPacketReceived(connection, packet, receivedTime);
    }
}<|MERGE_RESOLUTION|>--- conflicted
+++ resolved
@@ -89,12 +89,7 @@
     }
 
     private handleInitialPacket(connection: Connection, clientInitialPacket: ClientInitialPacket): void {
-<<<<<<< HEAD
-        if (clientInitialPacket.getFrameSizes() < Constants.CLIENT_INITIAL_MIN_FRAME_SIZE) {
-=======
-        var connectionID = clientInitialPacket.getHeader().getConnectionID();
         if (clientInitialPacket.getSize() < Constants.CLIENT_INITIAL_MIN_SIZE) {
->>>>>>> 710d5d21
             throw new QuicError(ConnectionErrorCodes.PROTOCOL_VIOLATION);
         }
         this.handleFrames(connection, clientInitialPacket);
